# Changelog

All notable changes to this project will be documented in this file.


## [Unreleased]

### Added

- `theme.modal_backdrop` adds a visual backdrop to modals
- rmpc will now reload config changes automatically
- remote command to change theme
- `on_resize` which is called whenever rmpc is resized
- `--theme` cli argument to override theme in the config file
- new `Browser` pane
- Add ability to scroll and cycle `Property` panes when they do not fit their area
- `browser_song_sort` which is a list of properties which defines how the songs are sorted in the browser panes
- `directories_sort` to configure how the directories pane is sorted
- `FileExtension` property
- Better error message inside a modal when reading of config fails
- Support for multiple entries in one tag. In formats they get separated by `format_tag_separator` and in metadata
lists they are listed as multiple entries.
- Add new widget `ScanStatus` that indicates if the MPD database is being updated.
- Add new global keybinds for Update and Rescan actions.
- Addrandom CLI command and `AddRandom` action which displays a modal allowing you to add random songs to the queue
- Introduced `preview_label_style` and `preview_metadata_group_style` in theme config
- Added support for soundcloud to `addyt`
- Added `AddReplace` and `AddAllReplace` actions which work smimilarly to `Add` and `AddAll` but replace the current queue instead of appending
- Added `Insert` and `InsertAll` actions which work similarly to `Add` and `AddAll` but insert after the playing song
- Added `Shuffle` queue action allowing you to shuffle the whole queue or selected range(s)
- Added `QueueLength` status property which displays number of songs in the current queue
- Added `QueueTimeTotal` and `QueueTimeRemaining` status properties which display sum of time of songs in your queue and of the remaining songs respectively
- Add Nord community theme
- Add `center_current_song_on_change` to center song in the queue when it changes
- Added `togglerandom`, `togglesingle`, `togglerepeat` and `toggleconsume` CLI commands
- Added `ToggleSingleOnOff` and `ToggleConsumeOnOff` global actions which skip oneshot for their respective mode
- Added `ActiveTab` status property showing the name of currently active tab
<<<<<<< HEAD
- sort keybinds in the help modal alphabetically
=======
- Added `--rewind-to-start` CLI argument for the previous action, allowing
  users to rewind to the start of the currently playing song when
  navigating to the previous track.

>>>>>>> d9d2ade4
 
### Changed

- **Breaking**: Songs are no longer sorted by their `browser_song_format`. The new `browser_song_sort` is used instead
- **Breaking**: Some tags can now be arrays of values instead of a single value if multiple values are in the given id3 tag when listing song metadata via cli.
- **Breaking**: For CLI which return song info: `last-modified` and `added` are no longer in songs' metadata, they are at the top level object instead now
- The first lyrics will now only be highlighted once reached
- `Filename` property no longer includes file extension, use `FileExtension` if you want to keep it
- Migrate to Rust 2024 and raise MSRV to 1.85
- refactor `DirOrSong` to a separate file
- Lyrics will be wrapped if it is longer than the pane width
- Refactored yt-dlp to make it easier to add support for more hosts
- `scrollbar` theme option now also accepts `None` as a valid value to hide all scrollbars in rmpc
- `TogglePause` in both the keybind and CLI to issue play if the current state is stopped

### Fixed

- Lyrics with fractions of seconds which weren't to 2s.f. being parsed incorrectly
- Album art staying on the old one when in tmux and not visible
- Fixed catpuccin theme not being up to date in the docs
- Handle invalid utf8 characters
- Improve reconnection behavior of MPD client
- Improve performance of the queue table by not calculating rows that are not visible
- Tilde not being expanded in `default_album_art_path`

## [0.8.0] - 2025-02-16

### Added

- Support for repeating lyrics in lrc
- `vertical_align` and `horizontal_align` to album art config, supports kitty, sixel and iterm2
- Support for fixed Pane size in Tabs
- Support for displaying MPD stickers in the header and queue table
- Support for manipulation of MPD stickers via CLI
- Support for globs/multiple files and songs outside music database (with socket connection) in the `add` cli command
- Added new `layout` config option which allows to move around the base components
- `PageUp` and `PageDown` actions
- Configurable timeout for connection to MPD
- `$PID`, `$VERSION` to external commands
- `$HAS_LRC`, `$LRC_PATH` to `on_song_change`
- `remote` command to cli which allows for IPC with running rmpc instances
- Example script to automatically download lyrics from [https://lrclib.net/](https://lrclib.net/)
- Added `max_fps` to config
- Introduced `StateV2` property as a replacement for `State`. It has additional config properties compared to its predecesor.
- Introduced `RandomV2`, `ConsumeV2`, `RepeatV2` and `SingleV2` properties as a replacement for their respective earlier versions.
They have additional config properties compared to their predecesors.
- `borders` configuration in the tabs configuration
- A new `Property` pane

### Changed

- Increased default album art `max_size_px` to `(1200, 1200)`.
- Improved navigation between Pane splits by including recency bias
- CLI now parses only the required part of the config
- Status messages will now disappar automatically even when idle
- Lyrics should now sync better because they are now scheduled precisely instead of periodically
- MSRV to 1.82
- Song metadata is now split into groups

### Fixed

- `ToggleConsume` and `ToggleSingle` causing playback to stop
- Styling not being applied to Bitrate and Crossfade props
- Refactored and greatly simplified image backends
- Potential infinite loop in lyrics indexing
- `lsinfo` parsing playlist entries incorrectly
- Missing border in tabs with `border_type: Single`
- Properly escape strings in mpd protocol
- Preview for songs outside of the music database not working in playlists
- AddToPlaylist not working for local songs
- rmpc waiting potentionally forever for MPD's response
- Adding songs which do not belong to any album not working in `Artists` and `AlbumArtists` panes not working
- Songs metadata not being sorted in preview column
- Prevent album art rendering when modal is open
- Fix panic when `ProgressBar` pane had insufficient height
- Middle mouse click not working in search when browsing songs

### Deprecated

- **Breaking**: `border_type` in tabs config. It has been replaced by the new and more powerful `borders`
- **Breaking**: `theme.tab_bar.enabled`. It has been replaced by layout configuration.
- `State` header property
- `Random`, `Consume`, `Repeat` and `Single` header properties

## [0.7.0] - 2024-12-24

### Added

- JumpToCurrent Queue action to make the cursor jump to the currently playing song
- Mouse support for modal popups
- List available decoder plugins from MPD via `ShowDecoders` action or `rmpc decoders`
- Ability to add and instantly play song under cursor. Bound to `Confirm` action
- Theme: add `symbols.ellipsis` to customize the ellipsis when text need to be truncated
- A new `Lyrics` pane used to display synchronized lyrics.
- Missing default keybind for the Album Artists tab
- Allow stop action to work in paused state
- Select functionality to the queue, selected songs can be moved up and down in the queue at the same time using the MoveUp/Down actions
- Selected songs in queue can now be removed all at once from the Queue with the Delete action
- InvertSelection action
- Show album date in the `Artists` and `AlbumArtists` panes
- Config options to sort albums by date or name and to hide or show album date in in the `Artists` and `AlbumArtists` panes
- Rmpc will now try to reconnect and reinitialize on losing connection to mpd

### Changed

- Queue table now remembers cursor position when you switch tabs
- Browser panes now remember cursor position in the root level when you switch tabs
- Refactor and split utils module
- Set binary limit to 5MB
- Disabled album arts for songs over http(s). Can be brought back by changing `album_art.disabled_protocols`
- Improves the usability and clarity of the queue deletion confirmation modal
- `width_percent` config option in `song_table_format`. Replaced by `width`.
- Deletion of a playlist now requires user confirmation
- Default keybinds for tabs to make space for the Album Artists tab
- Swapped default single and consume keybinds
- Clear album art and song in the header when the playback stops
- Refactored confirm modal into a generic one
- Refactored rename playlist and save queue modal into a generic modal with single input
- Refactored add to playlist modal into generic select modal
- Refactored MPD client out of a UI thread. Rmpc now also requires only single connection to MPD.

### Fixed

- Songs not being sorted below directories in the Directories pane
- Scrolloff issues in Playlists pane after rename/move
- Few typos in UI and internal messages
- Click to select and rendering issues in SongInfo and Decoder modals
- Read stream not being emptied after encountering error while reading MPD's response
- Rows not wrapping in the keybinds modal when the screen is too small
- Unchecked panic inside the volume widget when volume exceeds certain value
- Several things that should have happened on song change were happening on every `Player` event, ie. seeking
- Improved handling of errors while reading MPD's response
- Adjust scrollbar position in browser panes when `track` symbol is empty
- Scrolloff not applying on the very first render

### Deprecated

- `width_percent` config option in `song_table_format`. It will continue to work for now, but will be removed in the future.

## [0.6.0] - 2024-10-28

### Added

- Arrow keys as secondary navigation keybinds alongside hjkl
- Support for basic control with mouse. Check docs for more info.
- Scrolloff option to keep some context the various lists/tables
- Update/rescan CLI commands to refresh MPD's database
- Support MPD password via config, env vars and CLI
- ShowInfo action to queue pane. Displays metadata of the song under cursor in a modal popup.
- ShowCurrentSongInfo global action. Displays metadata of the song currently playing song in a modal popup.

### Changed

- Removed left/right arrows as default keybinds for next/previous tab. You can still put these back by editing your config.
- Filtering is now incremental
- Up/Down actions do not wrap around anymore. You can get the previous behavior back with the `wrap_navigation` config option
- Allow seeking while paused

### Fixed

- Rmpc now logs warnings and errors in CLI mode to stderr
- try to clean up after yt-dlp in case it fails
- Album art not clearing properly after direct tab switch
- Events being duplicated when panes were present in multiple tabs
- Ueberzugpp redrawing album art while in an inactive TMUX window/session
- Fix improper scrollbar rendering with some symbols being empty
- Removed duplicated tags in metadata view of a song

## [0.5.0] - 2024-09-27

### Added

- Added ability to bind external scripts, they are executed with info about MPD and rmpc in environment variables
- Added `--path` filter to `song` command
- Added ability to configure the search screen
- Added this changelog
- Added `tabs` config, which lets you customize what tabs you want to use and even mix and match them.
- Rmpc now respects `MPD_HOST` and `MPD_PORT` environment variables.
- Display current_match_idx/total_matches in the browser screens when using a filter

### Changed

- Allow `-1` as a valid volume value in response to status command for improved backwards compatibility
- Improved logging of MPD command parsing failures
- Refactored how image protocol backends request render by moving channels to context
- Make some things more robust by checking commands supported by MPD server (albumart/readpicture/getvol)
- Check MPD protocol version for single command
- `version` and `debuginfo` commands now always display `CARGO_PKG_VERSION`

### Deprecated

- `QueueTab`, `DirectoriesTab`, `ArtistsTab`, `AlbumsTab`, `PlaylistsTab` and `SearchTab` actions are now deprecated.
  They will continue to work with the default config, but you should migrate to `FocusTab(<tabname>)`

### Removed

- `album_art_position` and `album_art_width_percent` from theme config. They have been replaced by `tabs` config.
  All their functionality can still be achieved by using the new `tabs`.

### Fixed

- Do not query album art if it is disabled
- Panic with zero-width browser column
- Browsers now keep their filter when pushed down on the stack

## [0.4.0] - 2024-08-26

### Added

- Added groups to property formatters
- Added support for sixel image protocol
- Added `AddAll` keybind
- Added ability to execute a script on song change with info about current song

### Fixed

- Fixed filename property behavior in proprty formatters
- Added missing text color to default theme

### Removed

- Commit date to help nix pkg

## [0.3.0] - 2024-08-12

### Added

- Added support for iterm2 inline image protocol
- Added support for ueberzugpp album art backend
- Added basic manpage and cli completions
- Made song format configurable in browsers screens
- Implemented basic runtime dependency checking and debuginfo command
- Added option to follow current song in the queue table
- Added AUR and nix to install methods
- Added aarch64 and musl targets

### Fixed

- Compilation issues for tests in release mode
- Modals over album art not clearing properly
- Fixed TMUX passthrough testing

## [0.2.1] - 2024-07-27

### Added

- Handling of terminal resize events

### Fixed

- Fixed yt-dlp download format

## [0.2.0] - 2024-07-26

### Added

- Added keybinds help modal
- Implement command mode/cli
- Added outputs config modal/cli
- Added get volume, status info, song info commands
- Added inital youtube playback support
- Introduced worker queue

### Fixed

- Fixed warning message when kitty image protocol is not supported

### Changed

- Made image compression/serialization asynchronous

## [0.1.2] - 2024-07-01

## [0.1.1] - 2024-06-22

## [0.1.0] - 2024-06-21

[unreleased]: https://github.com/mierak/rmpc/compare/v0.8.0...HEAD
[0.8.0]: https://github.com/mierak/rmpc/compare/v0.7.0...v0.8.0
[0.7.0]: https://github.com/mierak/rmpc/compare/v0.6.0...v0.7.0
[0.6.0]: https://github.com/mierak/rmpc/compare/v0.5.0...v0.6.0
[0.5.0]: https://github.com/mierak/rmpc/compare/v0.4.0...v0.5.0
[0.4.0]: https://github.com/mierak/rmpc/compare/v0.3.0...v0.4.0
[0.3.0]: https://github.com/mierak/rmpc/compare/v0.2.1...v0.3.0
[0.2.1]: https://github.com/mierak/rmpc/compare/v0.2.0...v0.2.1
[0.2.0]: https://github.com/mierak/rmpc/compare/v0.1.2...v0.2.0
[0.1.2]: https://github.com/mierak/rmpc/compare/v0.1.1...v0.1.2
[0.1.1]: https://github.com/mierak/rmpc/compare/v0.1.0...v0.1.1
[0.1.0]: https://github.com/mierak/rmpc/releases/tag/v0.1.0<|MERGE_RESOLUTION|>--- conflicted
+++ resolved
@@ -35,14 +35,10 @@
 - Added `togglerandom`, `togglesingle`, `togglerepeat` and `toggleconsume` CLI commands
 - Added `ToggleSingleOnOff` and `ToggleConsumeOnOff` global actions which skip oneshot for their respective mode
 - Added `ActiveTab` status property showing the name of currently active tab
-<<<<<<< HEAD
-- sort keybinds in the help modal alphabetically
-=======
 - Added `--rewind-to-start` CLI argument for the previous action, allowing
   users to rewind to the start of the currently playing song when
   navigating to the previous track.
-
->>>>>>> d9d2ade4
+- Sort keybinds in the help modal alphabetically
  
 ### Changed
 
