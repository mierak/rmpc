# Changelog

All notable changes to this project will be documented in this file.

## [Unreleased]

### Added

- JumpToCurrent Queue action to make the cursor jump to the currently playing song
- Mouse support for modal popups
- List available decoder plugins from MPD via `ShowDecoders` action or `rmpc decoders`
- Ability to add and instantly play song under cursor. Bound to `Confirm` action
<<<<<<< HEAD
- Theme: add `symbols.ellipsis` to customize the ellipsis when text need to be truncated
=======
- A new `Lyrics` pane used to display synchronized lyrics.
- Missing default keybind for the Album Artists tab
- Allow stop action to work in paused state
>>>>>>> 9d13006b

### Changed

- Queue table now remembers cursor position when you switch tabs
- Browser panes now remember cursor position in the root level when you switch tabs
- Refactor and split utils module
- Set binary limit to 5MB
- Disabled album arts for songs over http(s). Can be brought back by changing `album_art.disabled_protocols`
- Improves the usability and clarity of the queue deletion confirmation modal
- `width_percent` config option in `song_table_format`. Replaced by `width`.
- Deletion of a playlist now requires user confirmation
- Default keybinds for tabs to make space for the Album Artists tab
- Swapped default single and consume keybinds
- Clear album art and song in the header when the playback stops

### Fixed

- Songs not being sorted below directories in the Directories pane
- Scrolloff issues in Playlists pane after rename/move
- Few typos in UI and internal messages
- Click to select and rendering issues in SongInfo and Decoder modals
- Read stream not being emptied after encountering error while reading MPD's response
- Rows not wrapping in the keybinds modal when the screen is too small
- Unchecked panic inside the volume widget when volume exceeds certain value
- Several things that should have happened on song change were happening on every `Player` event, ie. seeking

### Deprecated

- `width_percent` config option in `song_table_format`. It will continue to work for now, but will be removed in the future.

## [0.6.0] - 2024-10-28

### Added

- Arrow keys as secondary navigation keybinds alongside hjkl
- Support for basic control with mouse. Check docs for more info.
- Scrolloff option to keep some context the various lists/tables
- Update/rescan CLI commands to refresh MPD's database
- Support MPD password via config, env vars and CLI
- ShowInfo action to queue pane. Displays metadata of the song under cursor in a modal popup.
- ShowCurrentSongInfo global action. Displays metadata of the song currently playing song in a modal popup.

### Changed

- Removed left/right arrows as default keybinds for next/previous tab. You can still put these back by editing your config.
- Filtering is now incremental
- Up/Down actions do not wrap around anymore. You can get the previous behavior back with the `wrap_navigation` config option
- Allow seeking while paused

### Fixed

- Rmpc now logs warnings and errors in CLI mode to stderr
- try to clean up after yt-dlp in case it fails
- Album art not clearing properly after direct tab switch
- Events being duplicated when panes were present in multiple tabs
- Ueberzugpp redrawing album art while in an inactive TMUX window/session
- Fix improper scrollbar rendering with some symbols being empty
- Removed duplicated tags in metadata view of a song

## [0.5.0] - 2024-09-27

### Added

- Added ability to bind external scripts, they are executed with info about MPD and rmpc in environment variables
- Added `--path` filter to `song` command
- Added ability to configure the search screen
- Added this changelog
- Added `tabs` config, which lets you customize what tabs you want to use and even mix and match them.
- Rmpc now respects `MPD_HOST` and `MPD_PORT` environment variables.
- Display current_match_idx/total_matches in the browser screens when using a filter

### Changed

- Allow `-1` as a valid volume value in response to status command for improved backwards compatibility
- Improved logging of MPD command parsing failures
- Refactored how image protocol backends request render by moving channels to context
- Make some things more robust by checking commands supported by MPD server (albumart/readpicture/getvol)
- Check MPD protocol version for single command
- `version` and `debuginfo` commands now always display `CARGO_PKG_VERSION`

### Deprecated

- `QueueTab`, `DirectoriesTab`, `ArtistsTab`, `AlbumsTab`, `PlaylistsTab` and `SearchTab` actions are now deprecated.
  They will continue to work with the default config, but you should migrate to `FocusTab(<tabname>)`

### Removed

- `album_art_position` and `album_art_width_percent` from theme config. They have been replaced by `tabs` config.
  All their functionality can still be achieved by using the new `tabs`.

### Fixed

- Do not query album art if it is disabled
- Panic with zero-width browser column
- Browsers now keep their filter when pushed down on the stack

## [0.4.0] - 2024-08-26

### Added

- Added groups to property formatters
- Added support for sixel image protocol
- Added `AddAll` keybind
- Added ability to execute a script on song change with info about current song

### Fixed

- Fixed filename property behavior in proprty formatters
- Added missing text color to default theme

### Removed

- Commit date to help nix pkg

## [0.3.0] - 2024-08-12

### Added

- Added support for iterm2 inline image protocol
- Added support for ueberzugpp album art backend
- Added basic manpage and cli completions
- Made song format configurable in browsers screens
- Implemented basic runtime dependency checking and debuginfo command
- Added option to follow current song in the queue table
- Added AUR and nix to install methods
- Added aarch64 and musl targets

### Fixed

- Compilation issues for tests in release mode
- Modals over album art not clearing properly
- Fixed TMUX passthrough testing

## [0.2.1] - 2024-07-27

### Added

- Handling of terminal resize events

### Fixed

- Fixed yt-dlp download format

## [0.2.0] - 2024-07-26

### Added

- Added keybinds help modal
- Implement command mode/cli
- Added outputs config modal/cli
- Added get volume, status info, song info commands
- Added inital youtube playback support
- Introduced worker queue

### Fixed

- Fixed warning message when kitty image protocol is not supported

### Changed

- Made image compression/serialization asynchronous

## [0.1.2] - 2024-07-01

## [0.1.1] - 2024-06-22

## [0.1.0] - 2024-06-21

[unreleased]: https://github.com/mierak/rmpc/compare/v0.6.0...HEAD
[0.6.0]: https://github.com/mierak/rmpc/compare/v0.5.0...v0.6.0
[0.5.0]: https://github.com/mierak/rmpc/compare/v0.4.0...v0.5.0
[0.4.0]: https://github.com/mierak/rmpc/compare/v0.3.0...v0.4.0
[0.3.0]: https://github.com/mierak/rmpc/compare/v0.2.1...v0.3.0
[0.2.1]: https://github.com/mierak/rmpc/compare/v0.2.0...v0.2.1
[0.2.0]: https://github.com/mierak/rmpc/compare/v0.1.2...v0.2.0
[0.1.2]: https://github.com/mierak/rmpc/compare/v0.1.1...v0.1.2
[0.1.1]: https://github.com/mierak/rmpc/compare/v0.1.0...v0.1.1
[0.1.0]: https://github.com/mierak/rmpc/releases/tag/v0.1.0<|MERGE_RESOLUTION|>--- conflicted
+++ resolved
@@ -10,13 +10,10 @@
 - Mouse support for modal popups
 - List available decoder plugins from MPD via `ShowDecoders` action or `rmpc decoders`
 - Ability to add and instantly play song under cursor. Bound to `Confirm` action
-<<<<<<< HEAD
 - Theme: add `symbols.ellipsis` to customize the ellipsis when text need to be truncated
-=======
 - A new `Lyrics` pane used to display synchronized lyrics.
 - Missing default keybind for the Album Artists tab
 - Allow stop action to work in paused state
->>>>>>> 9d13006b
 
 ### Changed
 
