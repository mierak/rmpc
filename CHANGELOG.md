--- conflicted
+++ resolved
@@ -26,13 +26,10 @@
 - introduced `preview_label_style` and `preview_metadata_group_style` in theme config
 - added support for soundcloud to `addyt`
 - added `AddReplace` and `AddAllReplace` actions which work smimilarly to `Add` and `AddAll` but replace the current queue instead of appending
-<<<<<<< HEAD
 - added `Insert` and `InsertAll` actions which work similarly to `Add` and `AddAll` but insert after the playing song
-=======
 - added `Shuffle` queue action allowing you to shuffle the whole queue or selected range(s)
 - added `QueueLength` status property which displays number of songs in the current queue
 - added `QueueTimeTotal` and `QueueTimeRemaining` status properties which display sum of time of songs in your queue and of the remaining songs respectively
->>>>>>> 562d4b5b
 
 ### Changed
 
