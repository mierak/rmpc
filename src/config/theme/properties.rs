use anyhow::Result;
use itertools::Itertools;
use ratatui::style::{Color, Style};
use serde::{Deserialize, Serialize};
use serde_with::skip_serializing_none;
use strum::Display;

use crate::config::{theme::StyleFile, Leak};

use super::style::ToConfigOr;

#[derive(Debug, Serialize, Deserialize, PartialEq, Eq)]
pub enum SongPropertyFile {
    Filename,
    File,
    Title,
    Artist,
    Album,
    Duration,
    Track,
    Other(String),
}

#[derive(Debug, Copy, Clone, Display)]
pub enum SongProperty {
    Filename,
    File,
    Title,
    Artist,
    Album,
    Duration,
    Track,
    Other(&'static str),
}

#[derive(Debug, Serialize, Deserialize, PartialEq, Eq)]
pub enum StatusPropertyFile {
    Volume,
    Repeat,
    Random,
    Single,
    Consume,
    State,
    Elapsed,
    Duration,
    Crossfade,
    Bitrate,
}

#[derive(Debug, Clone, Display)]
pub enum StatusProperty {
    Volume,
    Repeat,
    Random,
    Single,
    Consume,
    State,
    Elapsed,
    Duration,
    Crossfade,
    Bitrate,
}

#[derive(Debug, Serialize, Deserialize, PartialEq, Eq)]
pub enum PropertyKindFile {
    Song(SongPropertyFile),
    Status(StatusPropertyFile),
    Widget(WidgetPropertyFile),
}

#[derive(Debug, Serialize, Deserialize, PartialEq, Eq)]
pub enum PropertyKindFileOrText<T> {
    Text(String),
    Property(T),
    Group(Vec<PropertyFile<T>>),
}

#[skip_serializing_none]
#[derive(Debug, Serialize, Deserialize, PartialEq, Eq)]
pub struct PropertyFile<T> {
    pub kind: PropertyKindFileOrText<T>,
    pub style: Option<StyleFile>,
    pub default: Option<Box<PropertyFile<T>>>,
}

#[derive(Debug, Clone, Copy)]
pub enum PropertyKindOrText<'a, T> {
    Text(&'a str),
    Property(T),
    Group(&'a [&'a Property<'a, T>]),
}

#[derive(Debug, Clone)]
pub enum PropertyKind {
    Song(SongProperty),
    Status(StatusProperty),
    Widget(WidgetProperty),
}

#[derive(Debug, Clone)]
pub struct Property<'a, T> {
    pub kind: PropertyKindOrText<'a, T>,
    pub style: Option<Style>,
    pub default: Option<&'a Property<'a, T>>,
}

#[derive(Debug, Serialize, Deserialize, PartialEq, Eq)]
pub enum WidgetPropertyFile {
    States {
        active_style: Option<StyleFile>,
        separator_style: Option<StyleFile>,
    },
    Volume,
}

#[derive(Debug, Display, Clone, Copy)]
pub enum WidgetProperty {
    States {
        active_style: Style,
        separator_style: Style,
    },
    Volume,
}

#[derive(Debug, Serialize, Deserialize, Copy, Clone, PartialEq, Eq)]
pub enum Alignment {
    Left,
    Right,
    Center,
}

impl TryFrom<SongPropertyFile> for SongProperty {
    type Error = anyhow::Error;

    fn try_from(value: SongPropertyFile) -> std::result::Result<Self, Self::Error> {
        Ok(match value {
            SongPropertyFile::Filename => SongProperty::Filename,
            SongPropertyFile::File => SongProperty::File,
            SongPropertyFile::Title => SongProperty::Title,
            SongPropertyFile::Artist => SongProperty::Artist,
            SongPropertyFile::Album => SongProperty::Album,
            SongPropertyFile::Duration => SongProperty::Duration,
            SongPropertyFile::Track => SongProperty::Track,
            SongPropertyFile::Other(name) => SongProperty::Other(name.leak()),
        })
    }
}

impl From<Alignment> for ratatui::layout::Alignment {
    fn from(value: Alignment) -> Self {
        match value {
            Alignment::Left => Self::Left,
            Alignment::Right => Self::Right,
            Alignment::Center => Self::Center,
        }
    }
}

impl TryFrom<StatusPropertyFile> for StatusProperty {
    type Error = anyhow::Error;

    fn try_from(value: StatusPropertyFile) -> Result<Self, Self::Error> {
        Ok(match value {
            StatusPropertyFile::State => StatusProperty::State,
            StatusPropertyFile::Duration => StatusProperty::Duration,
            StatusPropertyFile::Elapsed => StatusProperty::Elapsed,
            StatusPropertyFile::Volume => StatusProperty::Volume,
            StatusPropertyFile::Repeat => StatusProperty::Repeat,
            StatusPropertyFile::Random => StatusProperty::Random,
            StatusPropertyFile::Consume => StatusProperty::Consume,
            StatusPropertyFile::Single => StatusProperty::Single,
            StatusPropertyFile::Bitrate => StatusProperty::Bitrate,
            StatusPropertyFile::Crossfade => StatusProperty::Crossfade,
        })
    }
}

impl TryFrom<PropertyFile<PropertyKindFile>> for &'static Property<'static, PropertyKind> {
    type Error = anyhow::Error;

    fn try_from(value: PropertyFile<PropertyKindFile>) -> std::prelude::v1::Result<Self, Self::Error> {
        Property::<'static, PropertyKind>::try_from(value).map(|v| v.leak())
    }
}

impl TryFrom<PropertyFile<PropertyKindFile>> for Property<'static, PropertyKind> {
    type Error = anyhow::Error;

    fn try_from(value: PropertyFile<PropertyKindFile>) -> std::result::Result<Self, Self::Error> {
        Ok(Self {
            kind: match value.kind {
                PropertyKindFileOrText::Text(value) => PropertyKindOrText::Text(value.leak()),
                PropertyKindFileOrText::Property(prop) => PropertyKindOrText::Property(match prop {
                    PropertyKindFile::Song(s) => PropertyKind::Song(s.try_into()?),
                    PropertyKindFile::Status(s) => PropertyKind::Status(s.try_into()?),
                    PropertyKindFile::Widget(WidgetPropertyFile::Volume) => {
                        PropertyKind::Widget(WidgetProperty::Volume)
                    }
                    PropertyKindFile::Widget(WidgetPropertyFile::States {
                        active_style,
                        separator_style,
                    }) => PropertyKind::Widget(WidgetProperty::States {
                        active_style: active_style.to_config_or(Some(Color::White), None)?,
                        separator_style: separator_style.to_config_or(Some(Color::White), None)?,
                    }),
                }),
                PropertyKindFileOrText::Group(group) => {
                    let res: Vec<_> = group
                        .into_iter()
                        .map(|p| -> Result<&'static Property<'static, PropertyKind>> { p.try_into() })
                        .try_collect()?;
                    PropertyKindOrText::Group(res.leak())
                }
            },
            style: Some(value.style.to_config_or(None, None)?),
            default: value
                .default
                .map(|v| TryFrom::<PropertyFile<PropertyKindFile>>::try_from(*v))
                .transpose()?,
        })
    }
}

#[derive(Debug, Serialize, Deserialize, PartialEq, Eq)]
pub struct SongFormatFile(pub Vec<PropertyFile<SongPropertyFile>>);

#[derive(Default, Clone, Copy)]
pub struct SongFormat(pub &'static [&'static Property<'static, SongProperty>]);

impl TryFrom<SongFormatFile> for SongFormat {
    type Error = anyhow::Error;

    fn try_from(value: SongFormatFile) -> Result<Self, Self::Error> {
        let properites: Vec<_> = value.0.into_iter().map(|v| v.try_into()).try_collect()?;
        Ok(SongFormat(properites.leak()))
    }
}

impl Default for SongFormatFile {
    fn default() -> Self {
        Self(vec![
            PropertyFile {
                kind: PropertyKindFileOrText::Group(vec![
                    PropertyFile {
                        kind: PropertyKindFileOrText::Property(SongPropertyFile::Track),
                        style: None,
                        default: None,
                    },
                    PropertyFile {
                        kind: PropertyKindFileOrText::Text(" ".to_string()),
                        style: None,
                        default: None,
                    },
                ]),
                style: None,
                default: None,
            },
            PropertyFile {
                kind: PropertyKindFileOrText::Group(vec![
                    PropertyFile {
                        kind: PropertyKindFileOrText::Property(SongPropertyFile::Artist),
                        style: None,
                        default: None,
                    },
                    PropertyFile {
                        kind: PropertyKindFileOrText::Text(" - ".to_string()),
                        style: None,
                        default: None,
                    },
                    PropertyFile {
                        kind: PropertyKindFileOrText::Property(SongPropertyFile::Title),
                        style: None,
                        default: None,
                    },
                ]),
                style: None,
                default: Some(Box::new(PropertyFile {
                    kind: PropertyKindFileOrText::Property(SongPropertyFile::Filename),
                    style: None,
                    default: None,
                })),
            },
<<<<<<< HEAD
            PropertyFile {
                kind: PropertyKindFileOrText::Text(" - ".to_string()),
                style: None,
                default: None,
            },
            PropertyFile {
                kind: PropertyKindFileOrText::Property(SongPropertyFile::Title),
                style: None,
                default: Some(Box::new(PropertyFile {
                    kind: PropertyKindFileOrText::Property(SongPropertyFile::Filename),
                    style: None,
                    default: None,
                })),
            },
=======
>>>>>>> e8adaef1
        ])
    }
}<|MERGE_RESOLUTION|>--- conflicted
+++ resolved
@@ -280,23 +280,6 @@
                     default: None,
                 })),
             },
-<<<<<<< HEAD
-            PropertyFile {
-                kind: PropertyKindFileOrText::Text(" - ".to_string()),
-                style: None,
-                default: None,
-            },
-            PropertyFile {
-                kind: PropertyKindFileOrText::Property(SongPropertyFile::Title),
-                style: None,
-                default: Some(Box::new(PropertyFile {
-                    kind: PropertyKindFileOrText::Property(SongPropertyFile::Filename),
-                    style: None,
-                    default: None,
-                })),
-            },
-=======
->>>>>>> e8adaef1
         ])
     }
 }