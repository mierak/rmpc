use std::collections::HashMap;

use ::serde::{Deserialize, Serialize};
use anyhow::{Result, bail};
use itertools::Itertools;
use level_styles::{LevelStyles, LevelStylesFile};
use properties::{SongFormat, SongFormatFile};
use ratatui::style::{Color, Style};

use self::{
    header::{HeaderConfig, HeaderConfigFile},
    lyrics::{LyricsConfig, LyricsConfigFile},
    progress_bar::{ProgressBarConfig, ProgressBarConfigFile},
    queue_table::{QueueTableColumns, QueueTableColumnsFile},
    scrollbar::ScrollbarConfig,
    style::{StringColor, ToConfigOr},
};
use crate::mpd::commands::metadata_tag::MetadataTag;

mod header;
pub mod level_styles;
mod lyrics;
mod progress_bar;
pub mod properties;
mod queue_table;
mod scrollbar;
mod style;

pub use style::{ConfigColor, Modifiers, StyleFile};

pub use self::{
    queue_table::{PercentOrLength, SongTableColumn},
    scrollbar::ScrollbarConfigFile,
};
use super::{
    defaults,
    tabs::{PaneConversionError, PaneOrSplitFile, SizedPaneOrSplit},
    utils::tilde_expand,
};

const DEFAULT_ART: &[u8; 58599] = include_bytes!("../../../assets/default.jpg");

#[derive(derive_more::Debug, Default, Clone)]
pub struct UiConfig {
    pub draw_borders: bool,
    pub background_color: Option<Color>,
    pub header_background_color: Option<Color>,
    pub modal_background_color: Option<Color>,
    pub modal_backdrop: bool,
    pub text_color: Option<Color>,
    pub preview_label_style: Style,
    pub preview_metadata_group_style: Style,
    pub borders_style: Style,
    pub highlighted_item_style: Style,
    pub current_item_style: Style,
    pub highlight_border_style: Style,
    pub column_widths: [u16; 3],
    pub browser_song_format: SongFormat,
    pub symbols: SymbolsConfig,
    pub progress_bar: ProgressBarConfig,
    pub tab_bar: TabBar,
    pub scrollbar: Option<ScrollbarConfig>,
    pub show_song_table_header: bool,
    pub song_table_format: Vec<SongTableColumn>,
    pub header: HeaderConfig,
    #[debug("{}", default_album_art.len())]
    pub default_album_art: &'static [u8],
    pub layout: SizedPaneOrSplit,
    pub components: HashMap<String, SizedPaneOrSplit>,
    pub format_tag_separator: String,
    pub mutliple_tag_resolution_strategy: TagResolutionStrategy,
    pub level_styles: LevelStyles,
    pub lyrics: LyricsConfig,
}

#[derive(Debug, Serialize, Deserialize, PartialEq, Eq)]
pub struct UiConfigFile {
    #[serde(default = "defaults::default_true")]
    pub(super) draw_borders: bool,
    pub(super) symbols: SymbolsFile,
    pub(super) tab_bar: TabBarFile,
    pub(super) progress_bar: ProgressBarConfigFile,
    #[serde(default = "defaults::default_scrollbar")]
    pub(super) scrollbar: Option<ScrollbarConfigFile>,
    #[serde(default = "defaults::default_column_widths")]
    pub(super) browser_column_widths: Vec<u16>,
    #[serde(default)]
    pub(super) browser_song_format: SongFormatFile,
    pub(super) background_color: Option<String>,
    pub(super) text_color: Option<String>,
    #[serde(default = "defaults::default_preview_label_style")]
    pub(super) preview_label_style: StyleFile,
    #[serde(default = "defaults::default_preview_metaga_group_heading_style")]
    pub(super) preview_metadata_group_style: StyleFile,
    pub(super) header_background_color: Option<String>,
    pub(super) modal_background_color: Option<String>,
    #[serde(default)]
    pub(super) modal_backdrop: bool,
    pub(super) borders_style: Option<StyleFile>,
    pub(super) highlighted_item_style: Option<StyleFile>,
    pub(super) current_item_style: Option<StyleFile>,
    pub(super) highlight_border_style: Option<StyleFile>,
    pub(super) show_song_table_header: bool,
    pub(super) song_table_format: QueueTableColumnsFile,
    pub(super) header: HeaderConfigFile,
    pub(super) default_album_art_path: Option<String>,
    #[serde(default)]
    pub(super) layout: PaneOrSplitFile,
    #[serde(default)]
    pub(super) components: HashMap<String, PaneOrSplitFile>,
    #[serde(default = "defaults::default_tag_separator")]
    pub(super) format_tag_separator: String,
    #[serde(default)]
    pub(super) mutliple_tag_resolution_strategy: TagResolutionStrategy,
    #[serde(default)]
    pub(super) level_styles: LevelStylesFile,
    #[serde(default)]
    pub(super) lyrics: LyricsConfigFile,
}

impl Default for UiConfigFile {
    fn default() -> Self {
        Self {
            layout: PaneOrSplitFile::default(),
            default_album_art_path: None,
            draw_borders: true,
            background_color: None,
            text_color: None,
            header_background_color: None,
            show_song_table_header: true,
            header: HeaderConfigFile::default(),
            modal_background_color: None,
            modal_backdrop: false,
            borders_style: Some(StyleFile {
                fg: Some("blue".to_string()),
                bg: None,
                modifiers: None,
            }),
            highlighted_item_style: Some(StyleFile {
                fg: Some("blue".to_string()),
                bg: None,
                modifiers: Some(Modifiers::Bold),
            }),
            current_item_style: Some(StyleFile {
                fg: Some("black".to_string()),
                bg: Some("blue".to_string()),
                modifiers: Some(Modifiers::Bold),
            }),
            highlight_border_style: Some(StyleFile {
                fg: Some("blue".to_string()),
                bg: None,
                modifiers: None,
            }),
            tab_bar: TabBarFile {
                enabled: Some(true),
                active_style: Some(StyleFile {
                    fg: Some("black".to_string()),
                    bg: Some("blue".to_string()),
                    modifiers: Some(Modifiers::Bold),
                }),
                inactive_style: Some(StyleFile { fg: None, bg: None, modifiers: None }),
            },
            browser_column_widths: vec![20, 38, 42],
            progress_bar: ProgressBarConfigFile::default(),
            scrollbar: Some(ScrollbarConfigFile::default()),
            symbols: SymbolsFile {
                song: "S".to_owned(),
                dir: "D".to_owned(),
                marker: "M".to_owned(),
                ellipsis: Some("...".to_owned()),
                song_style: None,
                dir_style: None,
            },
            song_table_format: QueueTableColumnsFile::default(),
            browser_song_format: SongFormatFile::default(),
            format_tag_separator: " | ".to_owned(),
            mutliple_tag_resolution_strategy: TagResolutionStrategy::default(),
            preview_label_style: StyleFile {
                fg: Some("yellow".to_string()),
                bg: None,
                modifiers: None,
            },
            preview_metadata_group_style: StyleFile {
                fg: Some("yellow".to_string()),
                bg: None,
                modifiers: Some(Modifiers::Bold),
            },
            level_styles: LevelStylesFile::default(),
<<<<<<< HEAD
            lyrics: LyricsConfigFile::default(),
=======
            components: HashMap::default(),
>>>>>>> 448142ba
        }
    }
}

#[derive(Debug, Serialize, Deserialize, PartialEq, Eq)]
pub struct TabBarFile {
    // deprecated
    pub(super) enabled: Option<bool>,
    pub(super) active_style: Option<StyleFile>,
    pub(super) inactive_style: Option<StyleFile>,
}

#[derive(Debug, Default, Clone, Copy)]
pub struct TabBar {
    pub active_style: Style,
    pub inactive_style: Style,
}

#[derive(Debug, Serialize, Deserialize, PartialEq, Eq)]
pub struct SymbolsFile {
    pub(super) song: String,
    pub(super) dir: String,
    pub(super) marker: String,
    pub(super) ellipsis: Option<String>,
    pub(super) song_style: Option<StyleFile>,
    pub(super) dir_style: Option<StyleFile>,
}

#[derive(Debug, Default, Clone)]
pub struct SymbolsConfig {
    pub song: String,
    pub dir: String,
    pub marker: String,
    pub ellipsis: String,
    pub song_style: Option<Style>,
    pub dir_style: Option<Style>,
}

impl From<SymbolsFile> for SymbolsConfig {
    fn from(value: SymbolsFile) -> Self {
        Self {
            song: value.song,
            dir: value.dir,
            marker: value.marker,
            ellipsis: value.ellipsis.unwrap_or_else(|| "...".to_string()),
            song_style: value
                .song_style
                .map(|s| s.to_config_or(None, None))
                .transpose()
                .unwrap_or_default(),
            dir_style: value
                .dir_style
                .map(|s| s.to_config_or(None, None))
                .transpose()
                .unwrap_or_default(),
        }
    }
}
#[derive(Default, Debug, Clone, Copy, Serialize, Deserialize, PartialEq, Eq)]
pub enum TagResolutionStrategy {
    First,
    Last,
    #[default]
    All,
    Nth(usize),
}

impl TagResolutionStrategy {
    pub fn resolve<'a>(self, tag: &'a MetadataTag, separator: &str) -> std::borrow::Cow<'a, str> {
        match self {
            TagResolutionStrategy::First => tag.first().into(),
            TagResolutionStrategy::Last => tag.last().into(),
            TagResolutionStrategy::All => tag.join(separator),
            TagResolutionStrategy::Nth(idx) => tag.nth(idx).into(),
        }
    }
}

// Converts all components while also resolving dependencies between them. If a
// component is missing but is present in the source map it will be skipped and
// the resolution will be retried in the next loop over. Only when component is
// truly missing or a different kind of error occurs will the conversion fail.
fn convert_components(
    value: HashMap<String, PaneOrSplitFile>,
) -> Result<HashMap<String, SizedPaneOrSplit>> {
    let mut result = HashMap::new();
    let mut components = value.into_iter().collect_vec();

    let mut i = 0usize;
    let mut last_size = components.len();
    let mut same_size_count = 0;
    loop {
        let current = components.get(i.checked_rem(components.len()).unwrap_or(0));
        match current {
            Some((name, pane)) => match pane.convert(&result) {
                Ok(v) => {
                    result.insert(name.to_owned(), v);
                    components.remove(i % components.len());
                }
                Err(PaneConversionError::MissingComponent(missing_name))
                    if components.iter().any(|(n, _)| n == &missing_name) =>
                {
                    i += 1;
                }
                err @ Err(_) => {
                    err?;
                }
            },
            None => break,
        }

        let remaining = components.len();
        if last_size == remaining {
            same_size_count += 1;
        } else {
            same_size_count = 0;
        }

        if same_size_count > remaining {
            bail!(
                "Failed to resolve components. Circular dependency detected. Components: {:?}",
                components.iter().map(|(name, _)| name).collect::<Vec<_>>()
            );
        }

        last_size = remaining;
    }

    log::debug!(result:?; "Converted components");

    Ok(result)
}

impl TryFrom<UiConfigFile> for UiConfig {
    type Error = anyhow::Error;

    #[allow(clippy::similar_names)]
    fn try_from(value: UiConfigFile) -> Result<Self, Self::Error> {
        let bg_color = StringColor(value.background_color).to_color()?;
        let header_bg_color = StringColor(value.header_background_color).to_color()?.or(bg_color);
        let fallback_border_fg = Color::White;
        let components = convert_components(value.components)?;

        Ok(Self {
            layout: value.layout.convert(&components)?,
            components,
            background_color: bg_color,
            draw_borders: value.draw_borders,
            format_tag_separator: value.format_tag_separator,
            mutliple_tag_resolution_strategy: value.mutliple_tag_resolution_strategy,
            modal_background_color: StringColor(value.modal_background_color)
                .to_color()?
                .or(bg_color),
            modal_backdrop: value.modal_backdrop,
            text_color: StringColor(value.text_color).to_color()?,
            header_background_color: header_bg_color,
            borders_style: value.borders_style.to_config_or(Some(fallback_border_fg), None)?,
            highlighted_item_style: value
                .highlighted_item_style
                .to_config_or(Some(Color::Blue), None)?,
            highlight_border_style: value
                .highlight_border_style
                .to_config_or(Some(Color::Blue), None)?,
            symbols: value.symbols.into(),
            show_song_table_header: value.show_song_table_header,
            scrollbar: value.scrollbar.map(|sc| sc.into_config(fallback_border_fg)).transpose()?,
            progress_bar: value.progress_bar.into_config()?,
            song_table_format: TryInto::<QueueTableColumns>::try_into(value.song_table_format)?.0,
            header: value.header.try_into()?,
            column_widths: [
                value.browser_column_widths[0],
                value.browser_column_widths[1],
                value.browser_column_widths[2],
            ],
            tab_bar: TabBar {
                active_style: value
                    .tab_bar
                    .active_style
                    .to_config_or(Some(Color::Black), Some(Color::Blue))?,
                inactive_style: value.tab_bar.inactive_style.to_config_or(None, header_bg_color)?,
            },
            current_item_style: value
                .current_item_style
                .to_config_or(Some(Color::Black), Some(Color::Blue))?,
            default_album_art: value.default_album_art_path.map_or(
                Ok(DEFAULT_ART as &'static [u8]),
                |path| -> Result<_> {
                    let path = tilde_expand(&path);
                    Ok(std::fs::read(path.as_ref())?.leak())
                },
            )?,
            browser_song_format: TryInto::<SongFormat>::try_into(value.browser_song_format)?,
            preview_label_style: value.preview_label_style.to_config_or(None, None)?,
            preview_metadata_group_style: value
                .preview_metadata_group_style
                .to_config_or(None, None)?,
            level_styles: value.level_styles.try_into()?,
            lyrics: value.lyrics.into(),
        })
    }
}<|MERGE_RESOLUTION|>--- conflicted
+++ resolved
@@ -186,11 +186,8 @@
                 modifiers: Some(Modifiers::Bold),
             },
             level_styles: LevelStylesFile::default(),
-<<<<<<< HEAD
+            components: HashMap::default(),
             lyrics: LyricsConfigFile::default(),
-=======
-            components: HashMap::default(),
->>>>>>> 448142ba
         }
     }
 }
